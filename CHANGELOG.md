--- conflicted
+++ resolved
@@ -1,7 +1,6 @@
-Changelog
+# Changelog
 
-Versionen und Updates
-<<<<<<< HEAD
+## Versionen und Updates
 
 ### Neu in 0.9.17 (2025-06-22)
 - Input dateien können jetzt als annotierte Version exportiert werden
@@ -9,14 +8,11 @@
 - kann über 'EXPORT_ANNOTATED_PDFS': True (default) bzw. mit False deaktiviert werden.
 
 ### Neu in 0.9.16.2 (2025-06-11)
-=======
-Neu in 0.9.16.2 (2025-06-11)
 
->>>>>>> 11f64029
 Bugfixes und Verbesserungen
+Verbessertes Kodierungsergebnisse Sheet: Optimierte Darstellung und Formatierung der Kodierungsergebnisse im Excel-Export Grounded Mode Optimierung: Entfernung deduktiver Kategorien bei der Kodierung im Grounded Mode für reinere induktive Kategorienentwicklung Neuer Token-Counter: Präziserer Token-Counter basierend auf tatsächlichen Tokens beim API Provider für genauere Kostenberechnung
 
-Verbessertes Kodierungsergebnisse Sheet: Optimierte Darstellung und Formatierung der Kodierungsergebnisse im Excel-Export Grounded Mode Optimierung: Entfernung deduktiver Kategorien bei der Kodierung im Grounded Mode für reinere induktive Kategorienentwicklung Neuer Token-Counter: Präziserer Token-Counter basierend auf tatsächlichen Tokens beim API Provider für genauere Kostenberechnung
-Neu in 0.9.16.1
+### Neu in 0.9.16.1
 
 Bugfixes und Verbesserungen
 
@@ -26,6 +22,7 @@
 Erweiterte manuelle Kodierung mit Mehrfachkodierung-Support
 
 Mehrfachkategorien-Auswahl: Benutzer können nun mehrere Kategorien gleichzeitig auswählen (Strg+Klick, Shift+Klick) Intelligente Validierung: Automatische Validierung verhindert inkonsistente Mehrfachauswahlen Separate Kodierungsinstanzen: Automatische Erstellung separater Kodierungsinstanzen bei verschiedenen Hauptkategorien Verbesserte GUI: Erweiterte Benutzeroberfläche mit Auswahlinfo und speziellem Mehrfachkodierungs-Dialog Nahtlose Integration: Konsistente Integration mit dem bestehenden Mehrfachkodierungs-System
+### 
 Neu in 0.9.15 (2025-06-02)
 
     COMPLETE RESTRUCTURING OF INDUCTIVE MODE: Vollständige Neustrukturierung des induktiven Modus • Vereinfachte und robustere Kategorienentwicklung mit verbesserter Konsistenz • Optimierte Sättigungsprüfung und stabilere Kategorienvalidierung • Reduzierte Komplexität bei gleichzeitig erhöhter Methodentreue
@@ -36,7 +33,7 @@
     Improved progress monitoring and user feedback
     Optimized memory usage for large document sets
 
-Neu in 0.9.14 (2025-05-28)
+### Neu in 0.9.14 (2025-05-28)
 
     Implementierung der Mehrfachkodierung von Textsegmenten für mehrere Hauptkategorien
     Neue CONFIG-Parameter: MULTIPLE_CODINGS (default: True) und MULTIPLE_CODING_THRESHOLD (default: 0.7)
@@ -48,7 +45,7 @@
     Effiziente Batch-Verarbeitung und Caching für Mehrfachkodierungs-Prüfungen
     Konfigurierbare Deaktivierung der Mehrfachkodierung für traditionelle Einzelkodierung
 
-Neu in 0.9.13 (2025-05-15)
+### Neu in 0.9.13 (2025-05-15)
 
     Vollständige Implementierung des 'majority' Review-Modus mit einfacher Mehrheitsentscheidung
     Neue 'manual_priority' Option bevorzugt manuelle vor automatischen Kodierungen
@@ -57,7 +54,7 @@
     Verbesserte Tie-Breaking-Mechanismen bei Gleichstand zwischen Kodierungen
     Erweiterte Dokumentation der Review-Modi im consensus_info Export-Feld
 
-Neu in 0.9.12 (2025-05-10)
+### Neu in 0.9.12 (2025-05-10)
 
     Verbesserter manueller Kodierungsworkflow mit korrekter Handhabung des letzten Segments
     Verbesserte Funktionalität der Schaltflächen "Kodieren & Abschließen" für eine intuitivere Vervollständigung der Kodierung
@@ -69,7 +66,7 @@
     Verbesserte Benutzerführung im manuellen Kodierungsmodus
     Optimierte Darstellung der Kodierhistorie
 
-Neu in 0.9.11 (2025-04-12)
+### Neu in 0.9.11 (2025-04-12)
 
     Neuer 'grounded' Analysemodus hinzugefügt, inspiriert von Grounded Theory und Kuckartz
     Im 'grounded' Modus werden die Subcodes schrittweise gesammelt, ohne sie den Hauptkategorien zuzuordnen
@@ -80,7 +77,7 @@
     Verbesserte Fortschrittsvisualisierung während der Subcode-Erfassung
     Verbesserte Handhabung von Schlüsselwörtern mit direkter Verbindung zu Subcodes
 
-Neu in 0.9.10
+### Neu in 0.9.10
 
 QCA-AID-Explorer.py
 
@@ -92,20 +89,20 @@
     Hinzufügen eines Präfixes zur Chunk-Nummer für eindeutige Segment-IDs
     prägnantere progessive Zusammenfassungen, weniger verlustbehaftet
 
-Neu in 0.9.9
+### Neu in 0.9.9
 
     Abduktivmodus: induktive Codierung nur für Subcodes ohne Hinzufügen von Hauptcodes
     kann entweder beim starten des Skripts ausgewählt oder im Codebook konfiguriert
     leicht verschärfte Relevanzprüfung für Textsegmente (aus Interviews)
     Kodierkonsens: Segmente ohne Konsens als "kein Kodierkonsens" markieren; wenn kein Konsens besteht, wird die Kodierung mit höherem Konfidenzwert gewählt, sonst "kein Kodierkonsens"
 
-Weitere Hinweise zur Version (0.9.8)
+### Weitere Hinweise zur Version (0.9.8)
 
     Progressive Dokumentenzusammenfassung als Kodierungskontext (max. 80 Wörter)
     Aktivieren durch Setzen des CONFIG-Wertes CODE_WITH_CONTEXT im Codebook auf 'true' (Standard: false)
     Eignet sich insbesondere bei deduktivem Kodieren. Es kann Einfluss auf die Kodierung nehmen, daher testen, ob die Funktion zu besseren Ergebnissen führt. Den Kontext beizufügen, erleichtert es dem Sprachmodell einzuschätzen, ob die Inhalte im größeren Zusammenhang des Textes bedeutsam sind. Damit wird gewissermaßen ein Gedächtnis des bisherigen Textes in die Verarbeitung des Textsegments integriert.
 
-Weitere Hinweise zur Version (0.9.7)
+### Weitere Hinweise zur Version (0.9.7)
 
     NEU: Mistral Support! Es kann jetzt auch die Mistral API genutzt werden. Umschalten zwischen OpenAI und Mistral mit CONFIG-Parameter 'MODEL_PROVIDER'. Standardmodell für OpenAI ist 'GPT-4o-mini', für Mistral 'mistral-small'.
     NEU: Ausschlusskriterien während der Relevanzprüfung in 'KODIERREGELN' definieren (z.B. Literaturverzeichnis)
